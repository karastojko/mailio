/*

imap.cpp
--------

Copyright (C) 2016, Tomislav Karastojkovic (http://www.alepho.com).

Distributed under the FreeBSD license, see the accompanying file LICENSE or
copy at http://www.freebsd.org/copyright/freebsd-license.html.

*/


#include <algorithm>
#include <locale>
#include <memory>
#include <sstream>
#include <string>
#include <tuple>
#include <boost/algorithm/string.hpp>
#include <boost/algorithm/string/compare.hpp>
#include <boost/algorithm/string/join.hpp>
#include <boost/algorithm/string/predicate.hpp>
#include <boost/algorithm/string/trim.hpp>
#include <boost/range/adaptor/transformed.hpp>
#include <boost/regex.hpp>
#include <mailio/imap.hpp>


using std::find_if;
using std::invalid_argument;
using std::list;
using std::make_optional;
using std::make_shared;
using std::make_tuple;
using std::map;
using std::move;
using std::out_of_range;
using std::pair;
using std::shared_ptr;
using std::stoul;
using std::string;
using std::stringstream;
using std::to_string;
using std::tuple;
using std::vector;
using std::chrono::milliseconds;
using boost::system::system_error;
using boost::iequals;
using boost::regex;
using boost::regex_match;
using boost::smatch;
using boost::split;
using boost::trim;
using boost::algorithm::trim_copy_if;
using boost::algorithm::trim_if;
using boost::algorithm::is_any_of;


namespace mailio
{

const string imap::UNTAGGED_RESPONSE{"*"};
const string imap::CONTINUE_RESPONSE{"+"};
const string imap::RANGE_SEPARATOR{":"};
const string imap::RANGE_ALL{"*"};
const string imap::LIST_SEPARATOR{","};
const string imap::TOKEN_SEPARATOR_STR{" "};
const string imap::QUOTED_STRING_SEPARATOR{"\""};


string imap::messages_range_to_string(imap::messages_range_t id_pair)
{
    return to_string(id_pair.first) + (id_pair.second.has_value() ? RANGE_SEPARATOR + to_string(id_pair.second.value()) : RANGE_SEPARATOR + RANGE_ALL);
}


string imap::messages_range_list_to_string(list<messages_range_t> ranges)
{
    return boost::join(ranges | boost::adaptors::transformed(static_cast<string(*)(messages_range_t)>(messages_range_to_string)), LIST_SEPARATOR);
}


string imap::to_astring(const string& text)
{
    return codec::surround_string(codec::escape_string(text, "\"\\"));
}


imap::search_condition_t::search_condition_t(imap::search_condition_t::key_type condition_key, imap::search_condition_t::value_type condition_value) :
    key(condition_key), value(condition_value)
{
    try
    {
        switch (key)
        {
            case ALL:
                imap_string = "ALL";
                break;

            case SID_LIST:
            {
                imap_string = messages_range_list_to_string(std::get<list<messages_range_t>>(value));
                break;
            }

            case UID_LIST:
            {
                imap_string = "UID " + messages_range_list_to_string(std::get<list<messages_range_t>>(value));
                break;
            }

            case SUBJECT:
                imap_string = "SUBJECT " + QUOTED_STRING_SEPARATOR + std::get<string>(value) + QUOTED_STRING_SEPARATOR;
                break;

            case BODY:
                imap_string = "BODY " + QUOTED_STRING_SEPARATOR + std::get<string>(value) + QUOTED_STRING_SEPARATOR;
                break;

            case FROM:
                imap_string = "FROM " + QUOTED_STRING_SEPARATOR + std::get<string>(value) + QUOTED_STRING_SEPARATOR;
                break;

            case TO:
                imap_string = "TO " + QUOTED_STRING_SEPARATOR + std::get<string>(value) + QUOTED_STRING_SEPARATOR;
                break;

            case BEFORE_DATE:
                imap_string = "BEFORE " + imap_date_to_string(std::get<boost::gregorian::date>(value));
                break;

            case ON_DATE:
                imap_string = "ON " + imap_date_to_string(std::get<boost::gregorian::date>(value));
                break;

            case SINCE_DATE:
                imap_string = "SINCE " + imap_date_to_string(std::get<boost::gregorian::date>(value));
                break;

            case NEW:
                imap_string = "NEW";
                break;

            case RECENT:
                imap_string = "RECENT";
                break;

            case SEEN:
                imap_string = "SEEN";
                break;

            case UNSEEN:
                imap_string = "UNSEEN";
                break;

            default:
                break;
        }
    }
    catch (std::bad_variant_access& exc)
    {
        throw imap_error("Invaid search condition.", exc.what());
    }
}


string imap::tag_result_response_t::to_string() const
{
    string result_s;
    if (result.has_value())
    {
        switch (result.value())
        {
        case OK:
            result_s = "OK";
            break;

        case NO:
            result_s = "NO";
            break;

        case BAD:
            result_s = "BAD";
            break;

        default:
            break;
        }
    }
    else
        result_s = "<null>";
    return tag + " " + result_s + " " + response;
}


imap::imap(const string& hostname, unsigned port, milliseconds timeout) :
    dlg_(make_shared<dialog>(hostname, port, timeout)), is_start_tls_(true), tag_(0), optional_part_state_(false), atom_state_(atom_state_t::NONE),
    parenthesis_list_counter_(0), literal_state_(string_literal_state_t::NONE), literal_bytes_read_(0), eols_no_(2)
{
    ssl_options_ =
        {
            boost::asio::ssl::context::sslv23,
            boost::asio::ssl::verify_none
        };
    dlg_->connect();
}


imap::~imap()
{
    try
    {
        dlg_->send(format("LOGOUT"));
    }
    catch (...)
    {
    }
}


string imap::authenticate(const string& username, const string& password, auth_method_t method)
{
    if (ssl_options_.has_value() && !is_start_tls_)
        dlg_ = dialog_ssl::to_ssl(dlg_, *ssl_options_);

    string greeting = connect();
    if (is_start_tls_)
        switch_tls();

    if (method == auth_method_t::LOGIN)
        auth_login(username, password);
    return greeting;
}


auto imap::select(const list<string>& folder_name, bool /*read_only*/) -> mailbox_stat_t
{
    string delim = folder_delimiter();
    string folder_name_s = folder_tree_to_string(folder_name, delim);
    return select(folder_name_s);
}


auto imap::select(const string& mailbox, bool read_only) -> mailbox_stat_t
{
    string cmd;
    if (read_only)
        cmd = format("EXAMINE " + to_astring(mailbox));
    else
        cmd = format("SELECT " + to_astring(mailbox));
    dlg_->send(cmd);

    mailbox_stat_t stat;
    bool exists_found = false;
    bool recent_found = false;
    bool has_more = true;

    try
    {
        while (has_more)
        {
            reset_response_parser();
            string line = dlg_->receive();
            tag_result_response_t parsed_line = parse_tag_result(line);
            parse_response(parsed_line.response);

            if (parsed_line.tag == UNTAGGED_RESPONSE)
            {
                const auto result = parsed_line.result;
                if (result.has_value() && result.value() == tag_result_response_t::OK)
                {
                    if (optional_part_.size() != 2)
                        continue;

                    auto key = optional_part_.front();
                    optional_part_.pop_front();
                    if (key->token_type == response_token_t::token_type_t::ATOM)
                    {
                        auto value = optional_part_.front();
                        if (iequals(key->atom, "UNSEEN"))
                        {
                            if (value->token_type != response_token_t::token_type_t::ATOM)
                                throw imap_error("Number expected for unseen.", "Line=`" + line + "`.");
                            stat.messages_first_unseen = stoul(value->atom);
                        }
                        else if (iequals(key->atom, "UIDNEXT"))
                        {
                            if (value->token_type != response_token_t::token_type_t::ATOM)
                                throw imap_error("Number expected for uidnext.", "Line=`" + line + "`.");
                            stat.uid_next = stoul(value->atom);
                        }
                        else if (iequals(key->atom, "UIDVALIDITY"))
                        {
                            if (value->token_type != response_token_t::token_type_t::ATOM)
                                throw imap_error("Number expected for uidvalidity.", "Line=`" + line + "`.");
                            stat.uid_validity = stoul(value->atom);
                        }
                    }
                }
                else
                {
                    if (mandatory_part_.size() == 2 && mandatory_part_.front()->token_type == response_token_t::token_type_t::ATOM)
                    {
                        auto value = mandatory_part_.front();
                        mandatory_part_.pop_front();
                        auto key = mandatory_part_.front();
                        mandatory_part_.pop_front();
                        if (iequals(key->atom, "EXISTS"))
                        {
                            stat.messages_no = stoul(value->atom);
                            exists_found = true;
                        }
                        else if (iequals(key->atom, "RECENT"))
                        {
                            stat.messages_recent = stoul(value->atom);
                            recent_found = true;
                        }
                    }
                }
            }
            else if (parsed_line.tag == to_string(tag_))
            {
                if (!parsed_line.result.has_value() || parsed_line.result.value() != tag_result_response_t::OK)
                    throw imap_error("Select or examine mailbox failure.", "Response=`" + parsed_line.response + "`.");

                has_more = false;
            }
            else
                throw imap_error("Parsing failure.", "Line=`" + line + "`.");
        }
    }
    catch (const invalid_argument& exc)
    {
        throw imap_error("Integer expected.", exc.what());
    }
    catch (const out_of_range& exc)
    {
        throw imap_error("Integer expected.", exc.what());
    }

    // The EXISTS and RECENT are required, the others may be missing in earlier protocol versions.
    if (!exists_found || !recent_found)
        throw imap_error("No number of existing or recent messages.", "");

    reset_response_parser();
    return stat;
}


void imap::fetch(const string& mailbox, unsigned long message_no, bool is_uid, message& msg, bool header_only)
{
    select(mailbox);
    fetch(message_no, msg, is_uid, header_only);
}


void imap::fetch(unsigned long message_no, message& msg, bool is_uid, bool header_only)
{
    list<messages_range_t> messages_range;
    messages_range.push_back(imap::messages_range_t(message_no, message_no));
    map<unsigned long, message> found_messages;
    fetch(messages_range, found_messages, is_uid, header_only, msg.line_policy());
    if (!found_messages.empty())
        msg = std::move(found_messages.begin()->second);
}


<<<<<<< HEAD
void imap::fetch_flags(unsigned long message_no, std::vector<std::string>& flags, bool is_uids) {
    std::list<messages_range_t> messages_range;
    std::map<unsigned long, std::vector<std::string>> found_flags;
    messages_range.push_back(imap::messages_range_t(message_no, message_no));
    fetch_flags(messages_range, found_flags, is_uids);
    if (found_flags.begin() != found_flags.end()) {
        flags = found_flags.begin()->second;
    }
}

void imap::fetch_flags(const std::string& mailbox, unsigned long message_no, std::vector<std::string>& flags, bool is_uids) {
    select(mailbox);
    fetch_flags(message_no, flags, is_uids);
}

void imap::fetch_flags(const std::list<messages_range_t>& messages_range, std::map<unsigned long, std::vector<std::string>>& found_flags, bool is_uids)
{
    if (messages_range.empty()) {
        throw imap_error("Empty messages range.");
    }

    string cmd;
    if (is_uids) {
        cmd.append("UID ");
    }

    cmd.append("FETCH " + messages_range_list_to_string(messages_range) + TOKEN_SEPARATOR_STR + "(FLAGS)");
    dlg_->send(format(cmd));

    bool has_more = true;
    try
    {
        while (has_more)
        {
            reset_response_parser();
            string line = dlg_->receive();
            tag_result_response_t parsed_line = parse_tag_result(line);

            if (parsed_line.tag == UNTAGGED_RESPONSE)
            {
                parse_response(parsed_line.response);

                if (mandatory_part_.empty() || mandatory_part_.front()->token_type != response_token_t::token_type_t::ATOM) {
                    throw imap_error("Fetching message failure.");
                }

                unsigned long msg_no = stoul(mandatory_part_.front()->atom);
                mandatory_part_.pop_front();

                if (msg_no == 0) {
                    throw imap_error("Invalid message number.");
                }

                if (mandatory_part_.empty() || !iequals(mandatory_part_.front()->atom, "FETCH")) {
                    throw imap_error("Fetching message failure.");
                }

                mandatory_part_.pop_front();

                if (mandatory_part_.empty() || mandatory_part_.front()->token_type != response_token_t::token_type_t::LIST) {
                    throw imap_error("Expected a list of flags.");
                }

                auto flag_list = mandatory_part_.front()->parenthesized_list;

                for (auto it = flag_list.begin(); it != flag_list.end(); ++it) {
                    if ((*it)->token_type == response_token_t::token_type_t::ATOM && iequals((*it)->atom, "FLAGS")) {
                        ++it; // Move to the actual list of flags
                        if (it != flag_list.end() && (*it)->token_type == response_token_t::token_type_t::LIST) {
                            for (const auto& flag_token : (*it)->parenthesized_list) {
                                if (flag_token->token_type == response_token_t::token_type_t::ATOM) {
                                    found_flags[msg_no].emplace_back(flag_token->atom);
                                }
                            }
                        }
                        break; // Once FLAGS are found and processed, we break out of the loop
                    }
                }
            }
            else if (parsed_line.tag == to_string(tag_))
            {
                if (parsed_line.result.value() != tag_result_response_t::OK) {
                    throw imap_error("Fetching flags failed.");
                }
                has_more = false;
            }
            else
            {
                throw imap_error("Unexpected response during flags fetch.");
            }
        }
    }
    catch (const std::exception& e)
    {
        throw imap_error(std::string("Parsing failure: ") + e.what());
    }
    reset_response_parser();
}
// Fetching literal is the only place where line is ended with LF only, instead of CRLF. Thus, `receive(true)` and counting EOLs is performed.
=======
/*
Although the RFC mandates MIME messages to have lines ending with CRLF, some email clients put LF only. For that reason, the method `dialog::receive(true)`
is being used for fetching a literal. That way, the EOL counting is properly performed. This is probably the case for the strict mode policy.

According to the RFC 3501 section 6.4.5, the untagged response of the fetch command is not mandatory. Thus, some servers return just the tagged response if
no message is found.

The fetch untagged responses provide messages. In the last tagged response the status is obtained. Then, string literals can be parsed to validate the MIME
format.
*/
>>>>>>> c2db682d
void imap::fetch(const list<messages_range_t>& messages_range, map<unsigned long, message>& found_messages, bool is_uids, bool header_only,
    codec::line_len_policy_t line_policy)
{
    if (messages_range.empty())
        throw imap_error("Empty messages range.", "");

    const string RFC822_TOKEN = string("RFC822") + (header_only ? ".HEADER" : "");
    const string message_ids = messages_range_list_to_string(messages_range);

    string cmd;
    if (is_uids)
        cmd.append("UID ");
    cmd.append("FETCH " + message_ids + TOKEN_SEPARATOR_STR + "(" + RFC822_TOKEN + TOKEN_SEPARATOR_STR + "FLAGS)");
    dlg_->send(format(cmd));

    // Stores messages as strings indexed by the messages number.
    map<unsigned long, string> msg_str;
<<<<<<< HEAD
    list<string> flags;
=======
    // Flag whether the response line is the last one i.e. the tagged response.
>>>>>>> c2db682d
    bool has_more = true;
    try
    {
        while (has_more)
        {
            reset_response_parser();
            string line = dlg_->receive();
            tag_result_response_t parsed_line = parse_tag_result(line);

            // The untagged response collects all messages.
            if (parsed_line.tag == UNTAGGED_RESPONSE)
            {
                parse_response(parsed_line.response);

                if (mandatory_part_.front()->token_type != response_token_t::token_type_t::ATOM)
                    throw imap_error("Number expected when fetching a message.", "Response=`" + parsed_line.response + ".`");

                unsigned long sequence_no = stoul(mandatory_part_.front()->atom);
                mandatory_part_.pop_front();
                if (sequence_no == 0)
                    throw imap_error("Zero sequence number when fetching a message.", "");

                if (!iequals(mandatory_part_.front()->atom, "FETCH"))
                    throw imap_error("Expecting the fetch atom.", "Response=`" + parsed_line.response + ".`");

                unsigned long uid_no = 0;
                shared_ptr<response_token_t> literal_token = nullptr;
                for (auto part : mandatory_part_)
                    if (part->token_type == response_token_t::token_type_t::LIST)
                        for (auto token = part->parenthesized_list.begin(); token != part->parenthesized_list.end(); token++)
                            if ((*token)->token_type == response_token_t::token_type_t::ATOM)
                            {
                                if (iequals((*token)->atom, "UID"))
                                {
                                    token++;
                                    if (token == part->parenthesized_list.end())
                                        throw imap_error("No uid number when fetching a message.", "");
                                    uid_no = stoul((*token)->atom);
                                }
                                else if (iequals((*token)->atom, RFC822_TOKEN))
                                {
                                    token++;
                                    if (token == part->parenthesized_list.end() || (*token)->token_type != response_token_t::token_type_t::LITERAL)
                                        throw imap_error("No literal when fetching a message.", "");
                                    literal_token = *token;
                                }
                                else if (iequals((*token)->atom, "FLAGS"))
                                {
                                    token++;
                                    if (token == part->parenthesized_list.end() || (*token)->token_type != response_token_t::token_type_t::LIST)
                                        throw imap_error("Parsing failure.");
                                    for (auto flag_token : (*token)->parenthesized_list)
                                        flags.push_back(flag_token->atom);
                                }
                            }

                if (literal_token != nullptr)
                {
                    // Loop to read string literal.
                    while (literal_state_ == string_literal_state_t::READING)
                    {
                        string line = dlg_->receive(true);
                        if (!line.empty())
                            trim_eol(line);
                        parse_response(line);
                    }
                    // Closing parenthesis not yet read.
                    if (literal_state_ == string_literal_state_t::DONE && parenthesis_list_counter_ > 0)
                    {
                        string line = dlg_->receive(true);
                        if (!line.empty())
                            trim_eol(line);
                        // There could be a parenthesized list after the string literal. Read it and do nothing.
                        parse_response(line);
                    }
                    msg_str.emplace(is_uids ? uid_no : sequence_no, move(literal_token->literal));

                    // If no UID was found, but we asked for them, it's an error.
                    if (is_uids && uid_no == 0)
                    {
                        throw imap_error("No UID when fetching a message.", "");
                    }
                }
            }
            // The tagged response determines status and parses provided messages in `msg_str`.
            else if (parsed_line.tag == to_string(tag_))
            {
                if (parsed_line.result.value() == tag_result_response_t::OK)
                {
                    has_more = false;
                    for (const auto& ms : msg_str)
                    {
                        message msg;
                        msg.line_policy(line_policy);
                        msg.parse(ms.second);
                        for (const auto& flag : flags) {
                            msg.set_flag(flag);
                        }
                        found_messages.emplace(ms.first, move(msg));
                    }
                }
                else
                    throw imap_error("Fetching message failure.", "Response=`" + parsed_line.response + "`.");
            }
            else
                throw imap_error("Invalid tag when fetching a message.", "Parsed tag=`" + parsed_line.tag + "`.");
        }
    }
    catch (const invalid_argument& exc)
    {
        throw imap_error("Parsing failure.", exc.what());
    }
    catch (const out_of_range& exc)
    {
        throw imap_error("Parsing failure.", exc.what());
    }

    reset_response_parser();
}


void imap::append(const list<string>& folder_name, const message& msg)
{
    string delim = folder_delimiter();
    string folder_name_s = folder_tree_to_string(folder_name, delim);
    append(folder_name_s, msg);
}


void imap::append(const string& folder_name, const message& msg)
{
    string msg_str;
    msg.format(msg_str, message_format_options_t{true, false});

    string cmd = "APPEND " + to_astring(folder_name);
    cmd.append(" {" + to_string(msg_str.size()) + "}");
    dlg_->send(format(cmd));
    string line = dlg_->receive();
    tag_result_response_t parsed_line = parse_tag_result(line);
    if (parsed_line.result == tag_result_response_t::BAD || parsed_line.tag != CONTINUE_RESPONSE)
        throw imap_error("Message appending failure.", "Response=`" + parsed_line.response + "`.");

    dlg_->send(msg_str);
    bool has_more = true;
    while (has_more)
    {
        line = dlg_->receive();
        tag_result_response_t parsed_line = parse_tag_result(line);
        if (parsed_line.tag == to_string(tag_))
        {
            if (parsed_line.result != tag_result_response_t::OK)
                throw imap_error("Message appending failure.", "Line=`" + line + "`.");
            has_more = false;
        }
        else if (parsed_line.tag != UNTAGGED_RESPONSE)
            throw imap_error("Expecting the untagged response.", "Tag=`" + parsed_line.tag + "`.");
    }
}


auto imap::statistics(const string& mailbox, unsigned int info) -> mailbox_stat_t
{
    // It doesn't like search terms it doesn't recognize.
    // Some older protocol versions or some servers may not support them.
    // So unseen uidnext and uidvalidity are optional.
    string cmd = "STATUS " + to_astring(mailbox) + " (messages recent";
    if (info & mailbox_stat_t::UNSEEN)
        cmd += " unseen";
    if (info & mailbox_stat_t::UID_NEXT)
        cmd += " uidnext";
    if (info & mailbox_stat_t::UID_VALIDITY)
        cmd += " uidvalidity";
    cmd += ")";

    dlg_->send(format(cmd));
    mailbox_stat_t stat;

    bool has_more = true;
    try
    {
        while (has_more)
        {
            reset_response_parser();
            string line = dlg_->receive();
            tag_result_response_t parsed_line = parse_tag_result(line);

            if (parsed_line.tag == UNTAGGED_RESPONSE)
            {
                parse_response(parsed_line.response);
                if (!iequals(mandatory_part_.front()->atom, "STATUS"))
                    throw imap_error("Expecting the status atom.", "Line=`" + line + "`.");
                mandatory_part_.pop_front();

                bool mess_found = false, recent_found = false;
                for (auto it = mandatory_part_.begin(); it != mandatory_part_.end(); it++)
                    if ((*it)->token_type == response_token_t::token_type_t::LIST && (*it)->parenthesized_list.size() >= 2)
                    {
                        bool key_found = false;
                        string key;
                        auto mp = *it;
                        for(auto il = mp->parenthesized_list.begin(); il != mp->parenthesized_list.end(); ++il)
                        {
                            const string& value = (*il)->atom;
                            if (key_found)
                            {
                                if (iequals(key, "MESSAGES"))
                                {
                                    stat.messages_no = stoul(value);
                                    mess_found = true;
                                }
                                else if (iequals(key, "RECENT"))
                                {
                                    stat.messages_recent = stoul(value);
                                    recent_found = true;
                                }
                                else if (iequals(key, "UNSEEN"))
                                {
                                    stat.messages_unseen = stoul(value);
                                }
                                else if (iequals(key, "UIDNEXT"))
                                {
                                    stat.uid_next = stoul(value);
                                }
                                else if (iequals(key, "UIDVALIDITY"))
                                {
                                    stat.uid_validity = stoul(value);
                                }
                                key_found = false;
                            }
                            else
                            {
                                key = value;
                                key_found = true;
                            }
                        }
                    }
                // The MESSAGES and RECENT are required.
                if (!mess_found || !recent_found)
                    throw imap_error("No messages or recent messages found.", "");
            }
            else if (parsed_line.tag == to_string(tag_))
            {
                if (parsed_line.result.value() == tag_result_response_t::OK)
                    has_more = false;
                else
                    throw imap_error("Getting statistics failure.", "Line=`" + line + "`.");
            }
            else
                throw imap_error("Parsing failure.", "Tag=`" + parsed_line.tag + "`.");
        }
    }
    catch (const invalid_argument& exc)
    {
        throw imap_error("Parsing failure.", exc.what());
    }
    catch (const out_of_range& exc)
    {
        throw imap_error("Parsing failure.", exc.what());
    }

    reset_response_parser();
    return stat;
}


auto imap::statistics(const list<string>& folder_name, unsigned int info) -> mailbox_stat_t
{
    string delim = folder_delimiter();
    string folder_name_s = folder_tree_to_string(folder_name, delim);
    return statistics(folder_name_s, info);
}


void imap::remove(const string& mailbox, unsigned long message_no, bool is_uid)
{
    select(mailbox);
    remove(message_no, is_uid);
}


void imap::remove(const list<string>& mailbox, unsigned long message_no, bool is_uid)
{
    string delim = folder_delimiter();
    string mailbox_s = folder_tree_to_string(mailbox, delim);
    remove(mailbox_s, message_no, is_uid);
}


void imap::remove(unsigned long message_no, bool is_uid)
{
    string cmd;
    if (is_uid)
        cmd.append("UID ");
    cmd.append("STORE " + to_string(message_no) + " +FLAGS (\\Deleted)");
    dlg_->send(format(cmd));

    bool has_more = true;
    try
    {
        while (has_more)
        {
            reset_response_parser();
            string line = dlg_->receive();
            tag_result_response_t parsed_line = parse_tag_result(line);

            if (parsed_line.tag == UNTAGGED_RESPONSE)
            {
                parse_response(parsed_line.response);

                if (mandatory_part_.empty())
                    throw imap_error("No mandatory part.", "Response=`" + parsed_line.response + "`.");
                auto msg_no_token = mandatory_part_.front();
                mandatory_part_.pop_front();

                if (mandatory_part_.empty())
                    throw imap_error("No mandatory part.", "Response=`" + parsed_line.response + "`.");
                auto fetch_token = mandatory_part_.front();
                if (!iequals(fetch_token->atom, "FETCH"))
                    throw imap_error("Parsing failure.", "Tag=`" + fetch_token->atom + "`.");
                mandatory_part_.pop_front();

                // Check the list with flags.

                if (mandatory_part_.empty())
                    throw imap_error("No mandatory part.", "Response=`" + parsed_line.response + "`.");
                auto flags_token_list = mandatory_part_.front();
                if (flags_token_list->token_type != response_token_t::token_type_t::LIST)
                    throw imap_error("Expecting the list.", "Line=`" + line + "`.");

                std::shared_ptr<response_token_t> uid_token = nullptr;
                auto uid_token_it = flags_token_list->parenthesized_list.begin();
                do
                    if (iequals((*uid_token_it)->atom, "UID"))
                    {
                        uid_token_it++;
                        if (uid_token_it == flags_token_list->parenthesized_list.end())
                            throw imap_error("No UID.", "");
                        uid_token = *uid_token_it;
                        break;
                    }
                    else
                        uid_token_it++;
                while (uid_token_it != flags_token_list->parenthesized_list.end());

                if (is_uid)
                {
                    if (uid_token == nullptr)
                        throw imap_error("No UID.", "");
                    msg_no_token = uid_token;
                }

                if (msg_no_token->token_type != response_token_t::token_type_t::ATOM || stoul(msg_no_token->atom) != message_no)
                    throw imap_error("Deleting message failure.", "");

                continue;
            }
            else if (parsed_line.tag == to_string(tag_))
            {
                if (!parsed_line.result.has_value() || parsed_line.result.value() != tag_result_response_t::OK)
                    throw imap_error("Deleting message failure.", "");
                else
                {
                    reset_response_parser();
                    dlg_->send(format("CLOSE"));
                    string line = dlg_->receive();
                    tag_result_response_t parsed_line = parse_tag_result(line);

                    if (!iequals(parsed_line.tag, to_string(tag_)))
                        throw imap_error("Incorrect tag.", "Tag=`" + parsed_line.tag + "`.");
                    if (!parsed_line.result.has_value() || parsed_line.result.value() != tag_result_response_t::OK)
                        throw imap_error("Deleting message failure.", "");
                }
                has_more = false;
            }
            else
                throw imap_error("Incorrect tag.", "Tag=`" + parsed_line.tag + "`.");
        }
    }
    catch (const invalid_argument& exc)
    {
        throw imap_error("Parsing failure.", exc.what());
    }
    catch (const out_of_range& exc)
    {
        throw imap_error("Parsing failure.", exc.what());
    }
}


void imap::search(const list<imap::search_condition_t>& conditions, list<unsigned long>& results, bool want_uids)
{
    string cond_str;
    std::size_t elem = 0;
    for (const auto& c : conditions)
        if (elem++ < conditions.size() - 1)
            cond_str += c.imap_string + TOKEN_SEPARATOR_STR;
        else
            cond_str += c.imap_string;
    search(cond_str, results, want_uids);
}


bool imap::create_folder(const string& folder_name)
{
    dlg_->send(format("CREATE " + to_astring(folder_name)));

    string line = dlg_->receive();
    tag_result_response_t parsed_line = parse_tag_result(line);
    if (parsed_line.tag != to_string(tag_))
        throw imap_error("Incorrect tag.", "Tag=`" + parsed_line.tag + "`.");
    if (parsed_line.result.value() == tag_result_response_t::NO)
        return false;
    if (parsed_line.result.value() != tag_result_response_t::OK)
        throw imap_error("Creating folder failure.", "Response=`" + parsed_line.response + "`.");
    return true;

}


bool imap::create_folder(const list<string>& folder_name)
{
    string delim = folder_delimiter();
    string folder_str = folder_tree_to_string(folder_name, delim);
    return create_folder(folder_str);
}


auto imap::list_folders(const string& folder_name) -> mailbox_folder_t
{
    string delim = folder_delimiter();
    dlg_->send(format("LIST " + QUOTED_STRING_SEPARATOR + QUOTED_STRING_SEPARATOR + TOKEN_SEPARATOR_STR + to_astring(folder_name + "*")));
    mailbox_folder_t mailboxes;

    bool has_more = true;
    try
    {
        while (has_more)
        {
            string line = dlg_->receive();
            tag_result_response_t parsed_line = parse_tag_result(line);
            parse_response(parsed_line.response);
            if (parsed_line.tag == UNTAGGED_RESPONSE)
            {
                auto token = mandatory_part_.front();
                mandatory_part_.pop_front();
                if (!iequals(token->atom, "LIST"))
                    throw imap_error("Expecting the list atom.", "Atom=`" + token->atom + "`.");

                if (mandatory_part_.size() < 3)
                    throw imap_error("Listing folders failure.", "");
                auto found_folder = mandatory_part_.begin();
                found_folder++; found_folder++;
                if (found_folder != mandatory_part_.end() && (*found_folder)->token_type == response_token_t::token_type_t::ATOM)
                {
                    vector<string> folders_hierarchy;
                    // TODO: May `delim` contain more than one character?
                    split(folders_hierarchy, (*found_folder)->atom, is_any_of(delim));
                    map<string, mailbox_folder_t>* mbox = &mailboxes.folders;
                    for (auto f : folders_hierarchy)
                    {
                        auto fit = find_if(mbox->begin(), mbox->end(), [&f](const std::pair<string, mailbox_folder_t>& mf){ return mf.first == f; });
                        if (fit == mbox->end())
                            mbox->insert(std::make_pair(f, mailbox_folder_t{}));
                        mbox = &(mbox->at(f).folders);
                    }
                }
                else
                    throw imap_error("Parsing failure.", "Line=`" + line + "`.");
            }
            else if (parsed_line.tag == to_string(tag_))
            {
                has_more = false;
            }
            reset_response_parser();
        }
    }
    catch (const invalid_argument& exc)
    {
        throw imap_error("Parsing failure.", exc.what());
    }
    catch (const out_of_range& exc)
    {
        throw imap_error("Parsing failure.", exc.what());
    }

    return mailboxes;
}


auto imap::list_folders(const list<string>& folder_name) -> mailbox_folder_t
{
    string delim = folder_delimiter();
    string folder_name_s = folder_tree_to_string(folder_name, delim);
    return list_folders(folder_name_s);
}


bool imap::delete_folder(const string& folder_name)
{
    dlg_->send(format("DELETE " + to_astring(folder_name)));

    string line = dlg_->receive();
    tag_result_response_t parsed_line = parse_tag_result(line);
    if (parsed_line.tag != to_string(tag_))
        throw imap_error("Incorrect tag.", "Tag=`" + parsed_line.tag + "`.");
    if (parsed_line.result.value() == tag_result_response_t::NO)
        return false;
    if (parsed_line.result.value() != tag_result_response_t::OK)
        throw imap_error("Deleting folder failure.", "Line=`" + line + "`.");
    return true;
}


bool imap::delete_folder(const list<string>& folder_name)
{
    string delim = folder_delimiter();
    string folder_name_s = folder_tree_to_string(folder_name, delim);
    return delete_folder(folder_name_s);
}


bool imap::rename_folder(const string& old_name, const string& new_name)
{
    dlg_->send(format("RENAME " + to_astring(old_name) + TOKEN_SEPARATOR_STR + to_astring(new_name)));

    string line = dlg_->receive();
    tag_result_response_t parsed_line = parse_tag_result(line);
    if (parsed_line.tag != to_string(tag_))
        throw imap_error("Incorrect tag.", "Tag=`" + parsed_line.tag + "`.");
    if (parsed_line.result.value() == tag_result_response_t::NO)
        return false;
    if (parsed_line.result.value() != tag_result_response_t::OK)
        throw imap_error("Renaming folder failure.", "Line=`" + line + "`.");
    return true;
}


bool imap::rename_folder(const list<string>& old_name, const list<string>& new_name)
{
    string delim = folder_delimiter();
    string old_name_s = folder_tree_to_string(old_name, delim);
    string new_name_s = folder_tree_to_string(new_name, delim);
    return rename_folder(old_name_s, new_name_s);
}


string imap::connect()
{
    // read greetings message
    string line = dlg_->receive();
    tag_result_response_t parsed_line = parse_tag_result(line);

    if (parsed_line.tag != UNTAGGED_RESPONSE)
        throw imap_error("Incorrect tag.", "Tag=`" + parsed_line.tag + "`.");
    if (!parsed_line.result.has_value() || parsed_line.result.value() != tag_result_response_t::OK)
        throw imap_error("Connection to server failure.", "Line=`" + line + "`.");
    return parsed_line.response;
}


void imap::switch_tls()
{
    dlg_->send(format("STARTTLS"));
    string line = dlg_->receive();
    tag_result_response_t parsed_line = parse_tag_result(line);
    if (parsed_line.tag == UNTAGGED_RESPONSE)
        throw imap_error("Bad server response.", "");
    if (parsed_line.result.value() != tag_result_response_t::OK)
        throw imap_error("Start TLS refused by server.", "");

    dlg_ = dialog_ssl::to_ssl(dlg_, *ssl_options_);
}


void imap::auth_login(const string& username, const string& password)
{
    auto user_esc = to_astring(username);
    auto pass_esc = to_astring(password);
    auto cmd = format("LOGIN " + user_esc + TOKEN_SEPARATOR_STR + pass_esc);
    dlg_->send(cmd);

    bool has_more = true;
    while (has_more)
    {
        string line = dlg_->receive();
        tag_result_response_t parsed_line = parse_tag_result(line);

        if (parsed_line.tag == UNTAGGED_RESPONSE)
            continue;
        if (parsed_line.tag != to_string(tag_))
            throw imap_error("Incorrect tag.", "Tag=`" + parsed_line.tag + "`.");
        if (parsed_line.result.value() != tag_result_response_t::OK)
            throw imap_error("Authentication failure.", "line=`" + line + "`.");

        has_more = false;
    }
}


void imap::search(const string& conditions, list<unsigned long>& results, bool want_uids)
{
    string cmd;
    if (want_uids)
        cmd.append("UID ");
    cmd.append("SEARCH " + conditions);
    dlg_->send(format(cmd));

    bool has_more = true;
    try
    {
        while (has_more)
        {
            reset_response_parser();
            string line = dlg_->receive();
            tag_result_response_t parsed_line = parse_tag_result(line);
            if (parsed_line.tag == UNTAGGED_RESPONSE)
            {
                parse_response(parsed_line.response);

                auto search_token = mandatory_part_.front();
                // ignore other responses, although not sure whether this is by the rfc or not
                if (search_token->token_type == response_token_t::token_type_t::ATOM && !iequals(search_token->atom, "SEARCH"))
                    continue;
                mandatory_part_.pop_front();

                for (auto it = mandatory_part_.begin(); it != mandatory_part_.end(); it++)
                    if ((*it)->token_type == response_token_t::token_type_t::ATOM)
                    {
                        const unsigned long idx = stoul((*it)->atom);
                        if (idx == 0)
                            throw imap_error("Incorrect message id.", "Line=`" + line + "`.");
                        results.push_back(idx);
                    }
            }
            else if (parsed_line.tag == to_string(tag_))
            {
                if (parsed_line.result.value() != tag_result_response_t::OK)
                    throw imap_error("Search mailbox failure.", "Line=`" + line + "`.");

                has_more = false;
            }
            else
            {
                throw imap_error("Incorrect tag parsed.", "Tag=`" + parsed_line.tag + "`.");
            }
        }
    }
    catch (const invalid_argument& exc)
    {
        throw imap_error("Parsing failure.", exc.what());
    }
    catch (const out_of_range& exc)
    {
        throw imap_error("Parsing failure.", exc.what());
    }
    reset_response_parser();
}


void imap::start_tls(bool is_tls)
{
    is_start_tls_ = is_tls;
}


void imap::ssl_options(const std::optional<dialog_ssl::ssl_options_t> options)
{
    ssl_options_ = options;
}


string imap::folder_delimiter()
{
    try
    {
        if (folder_delimiter_.empty())
        {
            dlg_->send(format("LIST " + QUOTED_STRING_SEPARATOR + QUOTED_STRING_SEPARATOR + TOKEN_SEPARATOR_STR + QUOTED_STRING_SEPARATOR + QUOTED_STRING_SEPARATOR));
            bool has_more = true;
            while (has_more)
            {
                string line = dlg_->receive();
                tag_result_response_t parsed_line = parse_tag_result(line);
                if (parsed_line.tag == UNTAGGED_RESPONSE && folder_delimiter_.empty())
                {
                    parse_response(parsed_line.response);
                    if (!iequals(mandatory_part_.front()->atom, "LIST"))
                        throw imap_error("Incorrect atom parsed.", "Line=`" + line + "`.");
                    mandatory_part_.pop_front();

                    if (mandatory_part_.size() < 3)
                        throw imap_error("Determining folder delimiter failure.", "");
                    auto it = mandatory_part_.begin();
                    if ((*(++it))->token_type != response_token_t::token_type_t::ATOM)
                        throw imap_error("Incorrect atom parsed.", "");
                    folder_delimiter_ = trim_copy_if((*it)->atom, [](char c ){ return c == QUOTED_STRING_SEPARATOR_CHAR; });
                    reset_response_parser();
                }
                else if (parsed_line.tag == to_string(tag_))
                {
                    if (parsed_line.result.value() != tag_result_response_t::OK)
                        throw imap_error("Determining folder delimiter failure.", "Line=`" + line + "`.");

                    has_more = false;
                }
            }
        }
        return folder_delimiter_;
    }
    catch (const invalid_argument& exc)
    {
        throw imap_error("Parsing failure.", exc.what());
    }
    catch (const out_of_range& exc)
    {
        throw imap_error("Parsing failure.", exc.what());
    }
}


auto imap::parse_tag_result(const string& line) const -> tag_result_response_t
{
    string::size_type tag_pos = line.find(TOKEN_SEPARATOR_STR);
    if (tag_pos == string::npos)
        throw imap_error("Parsing failure.", "");
    string tag = line.substr(0, tag_pos);

    string::size_type result_pos = string::npos;
    result_pos = line.find(TOKEN_SEPARATOR_STR, tag_pos + 1);
    string result_s = line.substr(tag_pos + 1, result_pos - tag_pos - 1);
    std::optional<tag_result_response_t::result_t> result = std::nullopt;
    if (iequals(result_s, "OK"))
        result = make_optional(tag_result_response_t::OK);
    if (iequals(result_s, "NO"))
        result = make_optional(tag_result_response_t::NO);
    if (iequals(result_s, "BAD"))
        result = make_optional(tag_result_response_t::BAD);

    string response;
    if (result.has_value())
        response = line.substr(result_pos + 1);
    else
        response = line.substr(tag_pos + 1);
    return tag_result_response_t(tag, result, response);
}


/*
Protocol defines response line as tag (including plus and asterisk chars), result (ok, no, bad) and the response content which consists of optional
and mandatory part. Protocol grammar defines the response as sequence of atoms, string literals and parenthesized list (which itself can contain
atoms, string literal and parenthesized lists). The grammar can be parsed in one pass by counting which token is read: atom, string literal or
parenthesized list:
1. if a square bracket is reached, then an optional part is found, so parse its content as usual
2. if a brace is read, then string literal size is found, so read a number and then literal itself
3. if a parenthesis is found, then a list is being read, so increase the parenthesis counter and proceed
4. for a regular char check the state and determine if an atom or string size/literal is read

Token of the grammar is defined by `response_token_t` and stores one of the three types. Since parenthesized list is recursively defined, it keeps
sequence of tokens. When a character is read, it belongs to the last token of the sequence of tokens at the given parenthesis depth. The last token
of the response expression is found by getting the last token of the token sequence at the given depth (in terms of parenthesis count).
*/
void imap::parse_response(const string& response)
{
    list<shared_ptr<imap::response_token_t>>* token_list;

    if (literal_state_ == string_literal_state_t::READING)
    {
        token_list = optional_part_state_ ? find_last_token_list(optional_part_) : find_last_token_list(mandatory_part_);
        if (token_list->back()->token_type == response_token_t::token_type_t::LITERAL && literal_bytes_read_ > token_list->back()->literal.size())
            throw imap_error("Parser failure.", "");
        unsigned long literal_size = stoul(token_list->back()->literal_size);
        if (literal_bytes_read_ + response.size() < literal_size)
        {
            token_list->back()->literal += response + codec::END_OF_LINE;
            literal_bytes_read_ += response.size() + eols_no_;
            if (literal_bytes_read_ == literal_size)
                literal_state_ = string_literal_state_t::DONE;
            return;
        }
        else
        {
            string::size_type resp_len = response.size();
            token_list->back()->literal += response.substr(0, literal_size - literal_bytes_read_);
            literal_bytes_read_ += literal_size - literal_bytes_read_;
            literal_state_ = string_literal_state_t::DONE;
            parse_response(response.substr(resp_len - (literal_size - literal_bytes_read_) - 1));
            return;
        }
    }

    shared_ptr<response_token_t> cur_token;
    for (auto ch : response)
    {
        switch (ch)
        {
            case OPTIONAL_BEGIN:
            {
                if (atom_state_ == atom_state_t::QUOTED)
                    cur_token->atom +=ch;
                else
                {
                    if (optional_part_state_)
                        throw imap_error("Parser failure.", "");

                    optional_part_state_ = true;
                }
            }
            break;

            case OPTIONAL_END:
            {
                if (atom_state_ == atom_state_t::QUOTED)
                    cur_token->atom +=ch;
                else
                {
                    if (!optional_part_state_)
                        throw imap_error("Parser failure.", "");

                    optional_part_state_ = false;
                    atom_state_ = atom_state_t::NONE;
                }
            }
            break;

            case LIST_BEGIN:
            {
                if (atom_state_ == atom_state_t::QUOTED)
                    cur_token->atom +=ch;
                else
                {
                    cur_token = make_shared<response_token_t>();
                    cur_token->token_type = response_token_t::token_type_t::LIST;
                    token_list = optional_part_state_ ? find_last_token_list(optional_part_) : find_last_token_list(mandatory_part_);
                    token_list->push_back(cur_token);
                    parenthesis_list_counter_++;
                    atom_state_ = atom_state_t::NONE;
                }
            }
            break;

            case LIST_END:
            {
                if (atom_state_ == atom_state_t::QUOTED)
                    cur_token->atom +=ch;
                else
                {
                    if (parenthesis_list_counter_ == 0)
                        throw imap_error("Parser failure.", "");

                    parenthesis_list_counter_--;
                    atom_state_ = atom_state_t::NONE;
                }
            }
            break;

            case STRING_LITERAL_BEGIN:
            {
                if (atom_state_ == atom_state_t::QUOTED)
                    cur_token->atom +=ch;
                else
                {
                    if (literal_state_ == string_literal_state_t::SIZE)
                        throw imap_error("Parser failure.", "");

                    cur_token = make_shared<response_token_t>();
                    cur_token->token_type = response_token_t::token_type_t::LITERAL;
                    token_list = optional_part_state_ ? find_last_token_list(optional_part_) : find_last_token_list(mandatory_part_);
                    token_list->push_back(cur_token);
                    literal_state_ = string_literal_state_t::SIZE;
                    atom_state_ = atom_state_t::NONE;
                }
            }
            break;

            case STRING_LITERAL_END:
            {
                if (atom_state_ == atom_state_t::QUOTED)
                    cur_token->atom +=ch;
                else
                {
                    if (literal_state_ == string_literal_state_t::NONE)
                        throw imap_error("Parser failure.", "");

                    literal_state_ = string_literal_state_t::WAITING;
                }
            }
            break;

            case TOKEN_SEPARATOR_CHAR:
            {
                if (atom_state_ == atom_state_t::QUOTED)
                    cur_token->atom +=ch;
                else
                {
                    if (cur_token != nullptr)
                    {
                        trim(cur_token->atom);
                        atom_state_ = atom_state_t::NONE;
                    }
                }
            }
            break;

            case QUOTED_ATOM:
            {
                if (atom_state_ == atom_state_t::NONE)
                {
                    cur_token = make_shared<response_token_t>();
                    cur_token->token_type = response_token_t::token_type_t::ATOM;
                    token_list = optional_part_state_ ? find_last_token_list(optional_part_) : find_last_token_list(mandatory_part_);
                    token_list->push_back(cur_token);
                    atom_state_ = atom_state_t::QUOTED;
                }
                else if (atom_state_ == atom_state_t::QUOTED)
                {
                    // The backslash and a double quote within an atom is the double quote only.
                    if (token_list->back()->atom.back() != codec::BACKSLASH_CHAR)
                        atom_state_ = atom_state_t::NONE;
                    else
                        token_list->back()->atom.back() = ch;
                }
            }
            break;

            default:
            {
                // Double backslash in an atom is translated to the single backslash.
                if (ch == codec::BACKSLASH_CHAR && atom_state_ == atom_state_t::QUOTED && token_list->back()->atom.back() == codec::BACKSLASH_CHAR)
                    break;

                if (literal_state_ == string_literal_state_t::SIZE)
                {
                    if (!isdigit(ch))
                        throw imap_error("Parser failure.", "");

                    cur_token->literal_size += ch;
                }
                else if (literal_state_ == string_literal_state_t::WAITING)
                {
                    // no characters allowed after the right brace, crlf is required
                    throw imap_error("Parser failure.", "");
                }
                else
                {
                    if (atom_state_ == atom_state_t::NONE)
                    {
                        cur_token = make_shared<response_token_t>();
                        cur_token->token_type = response_token_t::token_type_t::ATOM;
                        token_list = optional_part_state_ ? find_last_token_list(optional_part_) : find_last_token_list(mandatory_part_);
                        token_list->push_back(cur_token);
                        atom_state_ = atom_state_t::PLAIN;
                    }
                    cur_token->atom += ch;
                }
            }
        }
    }

    if (literal_state_ == string_literal_state_t::WAITING)
        literal_state_ = string_literal_state_t::READING;
}

void imap::reset_response_parser()
{
    optional_part_.clear();
    mandatory_part_.clear();
    optional_part_state_ = false;
    atom_state_ = atom_state_t::NONE;
    parenthesis_list_counter_ = 0;
    literal_state_ = string_literal_state_t::NONE;
    literal_bytes_read_ = 0;
    eols_no_ = 2;
}


string imap::format(const string& command)
{
    return to_string(++tag_) + TOKEN_SEPARATOR_STR + command;
}


void imap::trim_eol(string& line)
{
    if (line.length() >= 1 && line[line.length() - 1] == codec::END_OF_LINE[0])
    {
        eols_no_ = 2;
        line.pop_back();
    }
    else
        eols_no_ = 1;
}


string imap::folder_tree_to_string(const list<string>& folder_tree, string delimiter) const
{
    string folders;
    std::size_t elem = 0;
    for (const auto& f : folder_tree)
        if (elem++ < folder_tree.size() - 1)
            folders += f + delimiter;
        else
            folders += f;
    return folders;
}


string imap::imap_date_to_string(const boost::gregorian::date& gregorian_date)
{
    stringstream ss;
    ss.exceptions(std::ios_base::failbit);
    boost::gregorian::date_facet* facet = new boost::gregorian::date_facet("%d-%b-%Y");
    ss.imbue(std::locale(ss.getloc(), facet));
    ss << gregorian_date;
    return ss.str();
}



list<shared_ptr<imap::response_token_t>>* imap::find_last_token_list(list<shared_ptr<response_token_t>>& token_list)
{
    list<shared_ptr<response_token_t>>* list_ptr = &token_list;
    unsigned int depth = 1;
    while (!list_ptr->empty() && list_ptr->back()->token_type == response_token_t::token_type_t::LIST && depth <= parenthesis_list_counter_)
    {
        list_ptr = &(list_ptr->back()->parenthesized_list);
        depth++;
    }
    return list_ptr;
}


imaps::imaps(const string& hostname, unsigned port, milliseconds timeout) : imap(hostname, port, timeout)
{
    ssl_options_ =
        {
            boost::asio::ssl::context::sslv23,
            boost::asio::ssl::verify_none
        };
    is_start_tls_ = false;
}


string imaps::authenticate(const string& username, const string& password, auth_method_t method)
{
    string greeting;
    if (method == auth_method_t::LOGIN)
    {
        is_start_tls_ = false;
        greeting = imap::authenticate(username, password, imap::auth_method_t::LOGIN);
    }
    else if (method == auth_method_t::START_TLS)
    {
        is_start_tls_ = true;
        greeting = imap::authenticate(username, password, imap::auth_method_t::LOGIN);
    }
    return greeting;
}


void imaps::ssl_options(const dialog_ssl::ssl_options_t& options)
{
    *ssl_options_ = options;
}


imap_error::imap_error(const string& msg, const string& details) : dialog_error(msg, details)
{
}


imap_error::imap_error(const char* msg, const string& details) : dialog_error(msg, details)
{
}


} // namespace mailio<|MERGE_RESOLUTION|>--- conflicted
+++ resolved
@@ -366,7 +366,6 @@
 }
 
 
-<<<<<<< HEAD
 void imap::fetch_flags(unsigned long message_no, std::vector<std::string>& flags, bool is_uids) {
     std::list<messages_range_t> messages_range;
     std::map<unsigned long, std::vector<std::string>> found_flags;
@@ -377,15 +376,17 @@
     }
 }
 
+
 void imap::fetch_flags(const std::string& mailbox, unsigned long message_no, std::vector<std::string>& flags, bool is_uids) {
     select(mailbox);
     fetch_flags(message_no, flags, is_uids);
 }
 
+
 void imap::fetch_flags(const std::list<messages_range_t>& messages_range, std::map<unsigned long, std::vector<std::string>>& found_flags, bool is_uids)
 {
     if (messages_range.empty()) {
-        throw imap_error("Empty messages range.");
+        throw imap_error("Empty messages range.", "");
     }
 
     string cmd;
@@ -410,24 +411,24 @@
                 parse_response(parsed_line.response);
 
                 if (mandatory_part_.empty() || mandatory_part_.front()->token_type != response_token_t::token_type_t::ATOM) {
-                    throw imap_error("Fetching message failure.");
+                    throw imap_error("Fetching message failure.", "");
                 }
 
                 unsigned long msg_no = stoul(mandatory_part_.front()->atom);
                 mandatory_part_.pop_front();
 
                 if (msg_no == 0) {
-                    throw imap_error("Invalid message number.");
+                    throw imap_error("Invalid message number.", "");
                 }
 
                 if (mandatory_part_.empty() || !iequals(mandatory_part_.front()->atom, "FETCH")) {
-                    throw imap_error("Fetching message failure.");
+                    throw imap_error("Fetching message failure.", "");
                 }
 
                 mandatory_part_.pop_front();
 
                 if (mandatory_part_.empty() || mandatory_part_.front()->token_type != response_token_t::token_type_t::LIST) {
-                    throw imap_error("Expected a list of flags.");
+                    throw imap_error("Expected a list of flags.", "");
                 }
 
                 auto flag_list = mandatory_part_.front()->parenthesized_list;
@@ -449,24 +450,24 @@
             else if (parsed_line.tag == to_string(tag_))
             {
                 if (parsed_line.result.value() != tag_result_response_t::OK) {
-                    throw imap_error("Fetching flags failed.");
+                    throw imap_error("Fetching flags failed.", "");
                 }
                 has_more = false;
             }
             else
             {
-                throw imap_error("Unexpected response during flags fetch.");
+                throw imap_error("Unexpected response during flags fetch.", "");
             }
         }
     }
     catch (const std::exception& e)
     {
-        throw imap_error(std::string("Parsing failure: ") + e.what());
+        throw imap_error("Parsing failure: ", e.what());
     }
     reset_response_parser();
 }
-// Fetching literal is the only place where line is ended with LF only, instead of CRLF. Thus, `receive(true)` and counting EOLs is performed.
-=======
+
+
 /*
 Although the RFC mandates MIME messages to have lines ending with CRLF, some email clients put LF only. For that reason, the method `dialog::receive(true)`
 is being used for fetching a literal. That way, the EOL counting is properly performed. This is probably the case for the strict mode policy.
@@ -477,7 +478,6 @@
 The fetch untagged responses provide messages. In the last tagged response the status is obtained. Then, string literals can be parsed to validate the MIME
 format.
 */
->>>>>>> c2db682d
 void imap::fetch(const list<messages_range_t>& messages_range, map<unsigned long, message>& found_messages, bool is_uids, bool header_only,
     codec::line_len_policy_t line_policy)
 {
@@ -495,11 +495,8 @@
 
     // Stores messages as strings indexed by the messages number.
     map<unsigned long, string> msg_str;
-<<<<<<< HEAD
     list<string> flags;
-=======
     // Flag whether the response line is the last one i.e. the tagged response.
->>>>>>> c2db682d
     bool has_more = true;
     try
     {
@@ -550,7 +547,7 @@
                                 {
                                     token++;
                                     if (token == part->parenthesized_list.end() || (*token)->token_type != response_token_t::token_type_t::LIST)
-                                        throw imap_error("Parsing failure.");
+                                        throw imap_error("No flag is provided.", "");
                                     for (auto flag_token : (*token)->parenthesized_list)
                                         flags.push_back(flag_token->atom);
                                 }
